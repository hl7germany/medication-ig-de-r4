--- conflicted
+++ resolved
@@ -30,7 +30,6 @@
 
 Folgende FHIR-Path Expression auf Ebene von `Dosage.timing.repeat` liefert die Angabe, ob es sich um das Schema handelt: 
 
-<<<<<<< HEAD
 ```
 timing.repeat.timeOfDay.exists() and
 timing.repeat.frequency.empty() and
@@ -40,10 +39,7 @@
 timing.repeat.dayOfWeek.empty()
 ```
 
-Für eine Dosierung kann auch mehrfach eine Angabe für .timeOfDay` erfolgen und bedeutet, dass wann auch immer einer der Uhrzeiten eintritt, die angegebene Dosierung einzunehmen ist.
-=======
 Soll das Arzneimittel in derselben Dosierung zu mehreren Uhrzeiten angewandt werden, wird dies über mehrere Angaben von `.timeOfDay` ausgedrückt. Die angegebene Dosierung ist dann zu jeder der genannten Uhrzeiten anzuwenden.
->>>>>>> 50646314
 
 Beispiel:
 - Dosage.timing.repeat.timeOfDay` = "08:00:00", "12:00:00"
