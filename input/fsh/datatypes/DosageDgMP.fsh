Profile: DosageDgMP
Parent: DosageDE
Id: DosageDgMP
Title: "Dosage dgMP"
Description: "Gibt an, wie das Medikament vom Patienten im Kontext dgMP eingenommen wird/wurde oder eingenommen werden soll."
* obeys DosageStructuredOrFreeText
* obeys DosageStructuredRequiresGeneratedText
<<<<<<< HEAD
* obeys DosageWarnungViererschemaInText
* extension[generatedDosageInstructions]
  * extension[algorithm] 1..
    * valueCoding  // The algorithm used to generate the text
      * ^patternCoding.system = Canonical(DosageTextAlgorithmCS)
      * ^patternCoding.code = #DgMPDosageTextGenerator
  * extension[algorithmVersion] 1.. 
    * valueString // The version of the algorithm used to generate the text
  * extension[language] 1.. 
    * valueCode from AlgorithmLanguageCodesDgMPVS

=======
>>>>>>> d0148c73
  
* timing only TimingDgMP
* doseAndRate 0..1 // Nur eine Dosierung für eine Medikation erlauben
  * ^comment = "Begründung Einschränkung Kardinalität: Nur eine Dosierung pro Medikation ist in der ersten Ausbaustufe des dgMP vorgesehen, um die Komplexität zu reduzieren und die Übersichtlichkeit zu erhöhen."
  * type 0..0
    * ^comment = "Begründung Einschränkung Kardinalität: Eine 'type'-Angabe ist in der ersten Ausbaustufe des dgMP nicht vorgesehen, um die Komplexität zu reduzieren und die Übersichtlichkeit zu erhöhen."
  * dose[x] only SimpleQuantity
    * ^comment = "Begründung Einschränkung Datentyp: Nur einfache Mengenangaben sind in der ersten Ausbaustufe des dgMP vorgesehen, um die Komplexität zu reduzieren und die Übersichtlichkeit zu erhöhen."
  * doseQuantity
  * doseQuantity from $kbv-dosiereinheit-vs
    * system 1..1 MS
    * code 1..1 MS
    * unit 1..1 MS
  * rate[x] 0..0
    * ^comment = "Begründung Einschränkung Kardinalität: Eine Verabreichungsmenge pro Zeiteinheit ist in der ersten Ausbaustufe des dgMP nicht vorgesehen, um die Komplexität zu reduzieren und die Übersichtlichkeit zu erhöhen."

// Remove unused Fields
* sequence 0..0
  * ^comment = "Begründung Einschränkung Kardinalität: Eine Dosier-Sequenz ist in der ersten Ausbaustufe des dgMP nicht vorgesehen, um die Komplexität zu reduzieren und die Übersichtlichkeit zu erhöhen."
* additionalInstruction 0..0
* patientInstruction 0..0
* asNeeded[x] 0..0
  * ^comment = "Begründung Einschränkung Kardinalität: Eine Bedarfsdosis ist in der ersten Ausbaustufe des dgMP nicht vorgesehen, um die Komplexität zu reduzieren und die Übersichtlichkeit zu erhöhen."
* site 0..0
  * ^comment = "Begründung Einschränkung Kardinalität: Eine Verabreichungsstelle ist in der ersten Ausbaustufe des dgMP nicht vorgesehen, um die Komplexität zu reduzieren und die Übersichtlichkeit zu erhöhen."
* route 0..0
  * ^comment = "Begründung Einschränkung Kardinalität: Ein Verabreichungsweg ist in der ersten Ausbaustufe des dgMP nicht vorgesehen, um die Komplexität zu reduzieren und die Übersichtlichkeit zu erhöhen."
* method 0..0
  * ^comment = "Begründung Einschränkung Kardinalität: Eine Verabreichungsmethode ist in der ersten Ausbaustufe des dgMP nicht vorgesehen, um die Komplexität zu reduzieren und die Übersichtlichkeit zu erhöhen."
* maxDosePerPeriod 0..0
  * ^comment = "Begründung Einschränkung Kardinalität: Eine maximale Dosis pro Zeitraum ist in der ersten Ausbaustufe des dgMP nicht vorgesehen, um die Komplexität zu reduzieren und die Übersichtlichkeit zu erhöhen."
* maxDosePerAdministration 0..0
  * ^comment = "Begründung Einschränkung Kardinalität: Eine maximale Dosis pro Verabreichung ist in der ersten Ausbaustufe des dgMP nicht vorgesehen, um die Komplexität zu reduzieren und die Übersichtlichkeit zu erhöhen."
* maxDosePerLifetime 0..0
  * ^comment = "Begründung Einschränkung Kardinalität: Eine maximale Dosis über die Lebenszeit ist in der ersten Ausbaustufe des dgMP nicht vorgesehen, um die Komplexität zu reduzieren und die Übersichtlichkeit zu erhöhen."

Invariant: DosageStructuredOrFreeText
Description: "Die Dosierungsangabe darf entweder nur als Freitext oder nur als vollständige strukturierte Information erfolgen — eine Mischung ist nicht erlaubt."
Expression: "(%resource.ofType(MedicationRequest).dosageInstruction | 
 ofType(MedicationDispense).dosageInstruction | 
 ofType(MedicationStatement).dosage).all(
  (text.exists() and timing.empty() and doseAndRate.empty()) or
  (text.empty() and (timing.exists() or doseAndRate.exists()))
)
"
Severity: #error

Invariant: DosageStructuredRequiresGeneratedText
Description: "Liegt eine strukturierte Dosierungsangabe vor (timing und doseAndRate belegt, text leer), muss die Extension GeneratedDosageInstructionsMeta vorhanden sein."
Expression: "(
  (%resource.ofType(MedicationRequest).dosageInstruction |
   %resource.ofType(MedicationDispense).dosageInstruction |
   %resource.ofType(MedicationStatement).dosage
  ).exists(timing.exists() and doseAndRate.exists() and text.empty())
)
implies
(
%resource.extension.where(
  url = 'http://ig.fhir.de/igs/medication/StructureDefinition/GeneratedDosageInstructionsMeta'
).exists() and
(
  %resource.extension.where(
    url = 'http://hl7.org/fhir/5.0/StructureDefinition/extension-MedicationRequest.renderedDosageInstruction'
  ).exists() or
  %resource.extension.where(
    url = 'http://hl7.org/fhir/5.0/StructureDefinition/extension-MedicationDispense.renderedDosageInstruction'
  ).exists() or
  %resource.extension.where(
    url = 'http://hl7.org/fhir/5.0/StructureDefinition/extension-MedicationStatement.renderedDosageInstruction'
  ).exists() 
)
)
"
Severity: #error

Invariant: DosageWarnungViererschemaInText
Description: "Hinweis: In Dosage.text wurde ein Viererschema (z. B. 1-1-1-1) erkannt. Bitte prüfen, ob dies strukturiert abgebildet werden kann."
Expression: "text.exists() implies text.matches('.*\\\\d+\\\\s*[-–]\\\\s*\\\\d+\\\\s*[-–]\\\\s*\\\\d+\\\\s*[-–]\\\\d+.*').not()"
Severity: #warning<|MERGE_RESOLUTION|>--- conflicted
+++ resolved
@@ -5,7 +5,6 @@
 Description: "Gibt an, wie das Medikament vom Patienten im Kontext dgMP eingenommen wird/wurde oder eingenommen werden soll."
 * obeys DosageStructuredOrFreeText
 * obeys DosageStructuredRequiresGeneratedText
-<<<<<<< HEAD
 * obeys DosageWarnungViererschemaInText
 * extension[generatedDosageInstructions]
   * extension[algorithm] 1..
@@ -17,8 +16,6 @@
   * extension[language] 1.. 
     * valueCode from AlgorithmLanguageCodesDgMPVS
 
-=======
->>>>>>> d0148c73
   
 * timing only TimingDgMP
 * doseAndRate 0..1 // Nur eine Dosierung für eine Medikation erlauben
@@ -88,7 +85,7 @@
   ).exists() or
   %resource.extension.where(
     url = 'http://hl7.org/fhir/5.0/StructureDefinition/extension-MedicationStatement.renderedDosageInstruction'
-  ).exists() 
+  ).exists()
 )
 )
 "
