--- conflicted
+++ resolved
@@ -7,7 +7,7 @@
 
 class GermanDosageTextGenerator:
     def generate_single_dosage_text(self, dosage):
-        
+
         elements = []
     # Nicht unterstützte Felder dürfen nicht angegeben werden
         unsupported_fields = self.get_unsupported_fields(dosage)
@@ -15,21 +15,12 @@
             felder = ", ".join(unsupported_fields)
             return f"Die Dosiskonfiguration mit den Feldern {felder} wird in der aktuellen Ausbaustufe nicht unterstützt."
         
-<<<<<<< HEAD
-    # Rückgabe der Freitextdosierung, falls vorhanden
-        freeText = dosage.get('text', {})
-        if freeText:
-            return freeText
-        
+        # If free-text override is present, return empty string
+        if dosage.get('text'):
+            return ""
+
     # 1. Bestimmen des Zeitabschnitts
         # a) Frequency
-=======
-        # If free-text override is present, return empty string
-        if dosage.get('text'):
-            return ""
-        
-        # Frequency
->>>>>>> 7bd573db
         frequency = self.get_frequency(dosage)
         if frequency:
             elements.append(frequency)
@@ -53,15 +44,12 @@
         when = self.get_when(dosage)
         if when:
             elements.append(when)
-        
+
     # 4. Gesamtdauer der Anwendung
         bounds = self.get_bounds(dosage)
         if bounds:
             elements.append(bounds)
-<<<<<<< HEAD
-
-=======
->>>>>>> 7bd573db
+
         return " — ".join(elements)
     
     def get_unsupported_fields(self, dosage):
@@ -265,7 +253,7 @@
             'NIGHT': 'nachts'
         }
         return when_codes.get(when.upper(), when)
-    
+
 def main():
     if len(sys.argv) < 2:
         print('Verwendung: python dosage-generator.py <dosage.json>', file=sys.stderr)
