--- conflicted
+++ resolved
@@ -1,4 +1,4 @@
-// TODO: Infusion A direkt nach Infusion B geben soll laut FHIR Standard in .text. Hier müsste man noch eine Extension "PractitionerInstruction" definieren, 
+// TODO: Infusion A direkt nach Infusion B geben soll laut FHIR Standard in .text. Hier müsste man noch eine Extension "PractitionerInstruction" definieren,
 // um .text nur für FreitextDosierungen zu verwenden und nicht für strukturierte Dosierungen.
 Profile: DosageDE
 Parent: Dosage
@@ -10,12 +10,9 @@
   * ^short = "Freitext-Dosierungsanweisungen, z. B. 'Maximal 3x täglich 1 Tablette bei Bedarf'"
   * ^definition = "Freitext-Dosierungsanweisungen, z. B. 'Maximal 3x täglich 1 Tablette bei Bedarf'. Als Quelle dient hier ausschließlich der Arzt oder Apotheker"
   * ^comment = "Die Freitextdosierung sollte nur angegeben werden, wenn aufgrund der Komplexität keine strukturierte Dosierung möglich ist, um widersprüchliche Anweisungen zu vermeiden."
-<<<<<<< HEAD
 * patientInstruction MS
   * ^short = "Patienten- oder verbraucherorientierte Anweisungen"
   * ^definition = "Anweisungen in einer für den Patienten oder Verbraucher verständlichen Sprache."
-=======
->>>>>>> 265be1e5
 * timing MS
   * ^short = "Wann das Medikament verabreicht werden soll"
   * ^definition = "Wann das Medikament verabreicht werden soll."
