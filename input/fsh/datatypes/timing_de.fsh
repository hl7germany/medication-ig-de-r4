--- conflicted
+++ resolved
@@ -14,39 +14,9 @@
   * ^short = "Dauer der Dosieranweisung ausgedrückt in UCUM-Einheiten"
   * ^definition = "Entweder eine Dauer für die Länge des Zeitplans, ein Bereich möglicher Längen oder äußere Begrenzungen für Start- und/oder Endgrenzen des Zeitplans."
   * system = $ucum (exactly)
-<<<<<<< HEAD
-    * ^short = "UCUM-Einheit für die Dauer" 
+    * ^short = "UCUM-Einheit für die Dauer"
     * ^comment = "Die UCUM-Einheit für die Dauer, z. B. d für Tag, h für Stunde, min für Minute."
 * repeat.frequency MS
-=======
-
-* repeat.count
-  * ^short = "Anzahl der Wiederholungen"
-  * ^definition = "Gesamtanzahl der gewünschten Wiederholungen über die gesamte Dauer des Zeitplans. Falls countMax vorhanden ist, gibt dieses Element die Untergrenze des zulässigen Bereichs der Wiederholungsanzahl an."
-  * ^comment = "Wenn sowohl Grenzen als auch Anzahl angegeben sind, sollte dies so verstanden werden, dass innerhalb des Zeitraums bis zu count-mal wiederholt wird."
-
-* repeat.countMax
-  * ^short = "Maximale Anzahl der Wiederholungen"
-  * ^definition = "Falls vorhanden, zeigt dies an, dass die Anzahl ein Bereich ist - also die Aktion zwischen count und countMax Mal auszuführen ist."
-  * ^comment = "tbd"
-
-* repeat.duration
-  * ^short = "Wie lange, wenn es passiert"
-  * ^definition = "Wie lange dieses Ereignis jeweils andauert. Falls durationMax vorhanden ist, gibt dieses Element die Untergrenze des zulässigen Bereichs der Dauer an."
-  * ^comment = "Für manche Ereignisse ist die Dauer Teil der Ereignisdefinition (z. B. Infusionen, bei denen die Dauer durch die angegebene Menge und Rate implizit ist). Für andere ist es Teil der Timing-Spezifikation (z. B. Sport)."
-
-* repeat.durationMax
-  * ^short = "Wie lange, wenn es passiert (Max)"
-  * ^definition = "Falls vorhanden, zeigt dies an, dass die Dauer ein Bereich ist - also die Aktion zwischen duration und durationMax Zeitlänge auszuführen ist."
-  * ^comment = "Für manche Ereignisse ist die Dauer Teil der Ereignisdefinition (z. B. Infusionen, bei denen die Dauer durch die angegebene Menge und Rate implizit ist). Für andere ist es Teil der Timing-Spezifikation (z. B. Sport)."
-
-* repeat.durationUnit
-  * ^short = "s | min | h | d | wk | mo | a - Zeiteinheit (UCUM)"
-  * ^definition = "Die Zeiteinheit für die Dauer, in UCUM-Einheiten."
-  * ^comment = "tbd"
-
-* repeat.frequency
->>>>>>> f6398891
   * ^short = "Ereignis tritt frequency-mal pro Zeitraum auf"
   * ^definition = "Die Anzahl der Wiederholungen innerhalb des angegebenen Zeitraums. Falls frequencyMax vorhanden ist, gibt dieses Element die Untergrenze des zulässigen Bereichs der Häufigkeit an."
 * repeat.period MS
