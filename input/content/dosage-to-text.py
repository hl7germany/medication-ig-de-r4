#!/usr/bin/env python3
import json
import sys
import os

__version__ = "1.0.0"

class GematikDosageTextGenerator:
    def generate_single_dosage_text(self, dosage):
        # Nicht unterstützte Felder dürfen nicht angegeben werden
        unsupported_fields = self.get_unsupported_fields(dosage)
        if unsupported_fields:
            felder = ", ".join(unsupported_fields)
            return f"Die Dosiskonfiguration mit den Feldern {felder} wird in der aktuellen Ausbaustufe nicht unterstützt."
        
        # If free-text override is present, return empty string
        if dosage.get('text'):
            return ""

        # 1. Gesamtdauer der Anwendung
        bounds = self.get_bounds(dosage)

        # 2. Bestimmen des Zeitabschnitts
        frequency = self.get_frequency(dosage)
        
        # Wochentag
        days_of_week = self.get_days_of_week(dosage)
<<<<<<< HEAD

        # 3. Geplante Frequenz innerhalb des Zeitabschnitts (Times of day + When)
=======
        if days_of_week:
            elements.append(days_of_week)
         
    # 2. Dosis
        dose = self.get_dose(dosage)
        if dose:
            elements.append(dose)
    # 3. Geplante Frequenz innerhalb des Zeitabschnitts
        # a) Times of day
>>>>>>> d0a9cf3e
        times_of_day = self.get_times_of_day(dosage)
        when = self.get_when(dosage)
        geplante_frequenz = " ".join(filter(None, [times_of_day, when])).strip()

        # 4. Angaben zur Einzeldosis
        dose = self.get_dose(dosage)

        # Zusammenbauen im gewünschten Format
        left = " ".join(filter(None, [bounds, frequency])).strip()
        right = " — ".join(filter(None, [days_of_week, geplante_frequenz, dose])).strip()

        if left and right:
            return f"{left}: {right}"
        elif left:
            return left
        elif right:
            return right
        else:
            return ""

    
    def get_unsupported_fields(self, dosage):
        deny_dosage_fields = {
            "asNeededBoolean", "asNeededCodeableConcept", "method", "route", "site",
            "additionalInstruction", "maxDosePerPeriod", "maxDosePerAdministration", "maxDosePerLifetime"
        }
        deny_timing_fields = {"event"}
        deny_timing_repeat_fields = {
            "count", "countMax", "boundsPeriod", "boundsRange", "offset", "frequencyMax", "periodMax"
        }
        deny_doseAndRate_subfields = {"doseRange", "rateQuantity", "rateRange", "rateRatio"}

        unsupported = set()
        
        # Top-level deny fields
        for key in dosage.keys():
            if key in deny_dosage_fields:
                unsupported.add(key)
        # doseAndRate subfields
        if "doseAndRate" in dosage:
            for dr in dosage["doseAndRate"]:
                for subkey in dr.keys():
                    if subkey in deny_doseAndRate_subfields:
                        unsupported.add(f"doseAndRate.{subkey}")
        # timing deny fields
        timing = dosage.get('timing', {})
        for key in timing.keys():
            if key in deny_timing_fields:
                unsupported.add(f"timing.{key}")
        # timing.repeat deny fields
        repeat = timing.get('repeat', {})
        for key in repeat.keys():
            if key in deny_timing_repeat_fields:
                unsupported.add(f"timing.repeat.{key}")
            
        return list(unsupported)

    def get_dose(self, dosage):
        dose_and_rate = dosage.get('doseAndRate', [])
        if not dose_and_rate:
            return ""
        first_dose = dose_and_rate[0]
        if first_dose.get('doseQuantity'):
            return self.format_quantity(first_dose['doseQuantity'])
        return ""

    def get_frequency(self, dosage):
        timing = dosage.get('timing', {})
        repeat = timing.get('repeat', {})
        if not repeat:
            return ""
        frequency = repeat.get('frequency')
        period = repeat.get('period')
        period_unit = repeat.get('periodUnit')
        if frequency is None and period is None and period_unit is None:
            return ""
        if period_unit == 'd' and period == 1:
            return "täglich" if frequency == 1 else f"{frequency} x täglich"
                
        if period_unit == 'wk' and period == 1:
            return "wöchentlich" if frequency == 1 else f"{frequency} x wöchentlich"
                
        if frequency == 1:
            period_text = self.format_period_unit(period, period_unit)
            return f"alle {period_text}"
        freq_text = f"{frequency} x"
        period_text = self.format_period_unit(period, period_unit)
        return f"{freq_text} pro {period_text}"

    def get_days_of_week(self, dosage):
        timing = dosage.get('timing', {})
        repeat = timing.get('repeat', {})
        days = repeat.get('dayOfWeek', [])
        if not days:
            return ""
        return self.format_days_of_week(days)

    def get_times_of_day(self, dosage):
        timing = dosage.get('timing', {})
        repeat = timing.get('repeat', {})
        times = repeat.get('timeOfDay', [])
        if not times:
            return ""
        # Sort the times as strings (works for HH:MM or HH:MM:SS)
        sorted_times = sorted(times)
        return "um " + ", ".join([self.format_time(time) for time in sorted_times])


    def get_when(self, dosage):
        timing = dosage.get('timing', {})
        repeat = timing.get('repeat', {})
        parts = []
        when_list = repeat.get('when', [])
        when_order = ['MORN', 'NOON', 'AFT', 'EVE', 'NIGHT']
        order_map = {key: idx for idx, key in enumerate(when_order)}
        when_list_sorted = sorted(when_list, key=lambda w: order_map.get(w, len(when_order)))
        if when_list_sorted:
            when_names = [self.translate_when_code(w) for w in when_list_sorted]
            if len(when_names) == 1:
                when_text = when_names[0]
            elif len(when_names) == 2:
                when_text = f"{when_names[0]} und {when_names[1]}"
            else:
                when_text = f"{', '.join(when_names[:-1])} und {when_names[-1]}"
            parts.append(when_text)
        return ", ".join(parts)

    def get_bounds(self, dosage):
        timing = dosage.get('timing', {})
        repeat = timing.get('repeat', {})
        if repeat.get('boundsDuration'):
            dur = self.format_quantity(repeat['boundsDuration'], with_je=False)
            return f"für {dur}" if dur else ""
        return ""

    def format_quantity(self, quantity, with_je=True):
        value = quantity.get('value', 0)
        unit = quantity.get('unit') or quantity.get('code') or ""
        prefix = "je " if with_je else ""
        return f"{prefix}{value}{' ' + unit if unit else ''}"

    def format_time(self, time):
        try:
            parts = time.split(':')
            hour = int(parts[0])
            minute = parts[1] if len(parts) > 1 else '00'
            return f"{hour:02d}:{minute} Uhr"
        except:
            return time

    def format_time_unit(self, value, unit):
        units = {
            's': 'Sekunde',
            'min': 'Minute',
            'h': 'Stunde',
            'd': 'Tag',
            'wk': 'Woche',
            'mo': 'Monat',
            'a': 'Jahr'
        }
        multi_units = {
            's': 'Sekunden',
            'min': 'Minuten',
            'h': 'Stunden',
            'd': 'Tage',
            'wk': 'Wochen',
            'mo': 'Monate',
            'a': 'Jahre'
        }
        unit_name = units.get(unit, unit)
        units_name = multi_units.get(unit, unit)
        return unit_name if value == 1 else f"{units_name}"

    def format_period_unit(self, period, unit):
        unit_text = self.format_time_unit(period, unit)
        return f"{period} {unit_text}"

    def format_days_of_week(self, days):
        day_order = ['mon', 'tue', 'wed', 'thu', 'fri', 'sat', 'sun']
        day_names = {
            'mon': 'Montag',
            'tue': 'Dienstag',
            'wed': 'Mittwoch',
            'thu': 'Donnerstag',
            'fri': 'Freitag',
            'sat': 'Samstag',
            'sun': 'Sonntag'
        }
        # Lowercase all input days for matching
        days_lower = [d.lower() for d in days]
        # Sort by the canonical order
        sorted_days = sorted(days_lower, key=lambda d: day_order.index(d) if d in day_order else 99)
        names = [day_names.get(day, day) for day in sorted_days]
        if not names:
            return ""
        if len(names) == 1:
            return names[0]
        if len(names) == 2:
            return f"{names[0]} und {names[1]}"
        return f"{', '.join(names[:-1])} und {names[-1]}"


    def translate_when_code(self, when):
        when_codes = {
            'MORN': 'morgens',
            'NOON': 'mittags',
            'EVE': 'abends',
            'NIGHT': 'zur nacht'
        }
        return when_codes.get(when.upper(), when)

def main():
    if len(sys.argv) < 2:
        print('Verwendung: python dosage-generator.py <dosage.json>', file=sys.stderr)
        sys.exit(1)
    file_path = sys.argv[1]
    if not os.path.exists(file_path):
        print(f"Fehler: Datei '{file_path}' nicht gefunden.", file=sys.stderr)
        sys.exit(1)
    try:
        with open(file_path, 'r', encoding='utf-8') as file:
            dosage = json.load(file)
        generator = GematikDosageTextGenerator()
        result = generator.generate_single_dosage_text(dosage)
        print(result)
    except json.JSONDecodeError as e:
        print(f"Fehler: Ungültiges JSON in Datei '{file_path}'.", file=sys.stderr)
        print(f"Details: {e}", file=sys.stderr)
        sys.exit(1)
    except Exception as e:
        print(f"Fehler beim Verarbeiten der Datei: {e}", file=sys.stderr)
        sys.exit(1)

if __name__ == "__main__":
    main()<|MERGE_RESOLUTION|>--- conflicted
+++ resolved
@@ -25,20 +25,8 @@
         
         # Wochentag
         days_of_week = self.get_days_of_week(dosage)
-<<<<<<< HEAD
 
         # 3. Geplante Frequenz innerhalb des Zeitabschnitts (Times of day + When)
-=======
-        if days_of_week:
-            elements.append(days_of_week)
-         
-    # 2. Dosis
-        dose = self.get_dose(dosage)
-        if dose:
-            elements.append(dose)
-    # 3. Geplante Frequenz innerhalb des Zeitabschnitts
-        # a) Times of day
->>>>>>> d0a9cf3e
         times_of_day = self.get_times_of_day(dosage)
         when = self.get_when(dosage)
         geplante_frequenz = " ".join(filter(None, [times_of_day, when])).strip()
