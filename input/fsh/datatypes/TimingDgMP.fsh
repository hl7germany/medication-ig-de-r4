--- conflicted
+++ resolved
@@ -182,11 +182,7 @@
     timing.repeat.periodUnit.exists() and
     timing.repeat.dayOfWeek.empty() and
     (timing.repeat.when.exists() or 
-<<<<<<< HEAD
-    timing.repeat.timeOfDay.empty())
-=======
     timing.repeat.timeOfDay.exists())
->>>>>>> 329ba71c
   implies
   (
     (
